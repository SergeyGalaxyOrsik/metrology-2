open System

[<EntryPoint>]
let main argv =                                                 // CL    CLI
    while true do                                               // 1      0
        while true do                                           // 2      1
            while true do                                       // 3      2
                while true do                                   // 4      3
                    while true do                               // 5      4
                        printf "n = "
                        let s = Console.ReadLine()
                        let mutable n = 0
                        match System.Int32.TryParse s with
                        | true, v -> n <- v                     // 6      5
                        | _ -> n <- 0                           // 6      5

                        if n < 0 then                           // 7      5
                            printfn "negative"
                        elif n = 0 then                         // 8      6
                            printfn "zero"
                        else                                    // 8      6
                            printfn "positive"

                        if true then
                            let dayName =
                                match (n % 7) with
                                | 1 -> "Mon"                        // 9      5
                                | 2 -> "Tue"                        // 10     6
                                | 3 -> "Wed"                        // 11     7
                                | 4 -> "Thu"                        // 12     8
                                | 5 -> "Fri"                        // 13     9
                                | 6 | 0 -> "Weekend"                // 14     10
                                | _ -> "Unknown"                    // 14     10

                        printfn "%s" dayName

                        for i in 0 .. 5 do                      // 15     5
                            if i % 2 = 0 then                   // 16     6
                                printfn "even %d" i
                            else                                // 16     6
                                printfn "odd %d" i

                        let mutable k = 0
                        while k < 3 do                          // 17     5
                            printfn "k=%d" k
                            k <- k + 1

                        System.Environment.Exit 0
    
    printf "post = "
    let s2 = Console.ReadLine()
    let mutable m = 0
    match System.Int32.TryParse s2 with                         
    | true, v -> m <- v                                         // 18     1
    | _ -> m <- 0                                               // 18     1

    if m % 3 = 0 then                                           // 19     1
        printfn "div by 3"
    elif m % 3 = 1 then                                         // 20     2
        printfn "rem 1"
    else                                                        // 20     2
        printfn "rem 2"

    for j in 0 .. 3 do                                          // 21     1
        if j = m then                                           // 22     2
            printfn "eq %d" j
        else                                                    // 22     2
            printfn "neq %d" j

    let mutable t = 0
    while t < 2 do                                              // 23     1
        if (m + t) % 2 = 0 then                                 // 24     2
            printfn "even sum"
        else                                                    // 24     2
            printfn "odd sum"
        t <- t + 1

    let res =
        match m with                                            
<<<<<<< HEAD
        | x when x < 0 -> "neg"                                 // 25     2
        | 0 -> "zero"                                           // 26     3
        | 1 | 2 -> "small"                                      // 27     4
        | _ -> "other"                                          // 27     4
=======
        | x when x < 0 -> "neg"                                 // 25     1
        | 0 -> "zero"                                           // 26     2
        | 1 | 2 -> "small"                                      // 27     3
        | _ -> "other"                                          // 27     3
>>>>>>> 15fb089f
    printfn "res=%s" res

    0

// Общее число операторов N = 89
// Абсолютная сложность CL = 27
// Относительная сложность cl = CL/N = 27 / 89 = 0,3
// Максимальная вложенность CLI = 10<|MERGE_RESOLUTION|>--- conflicted
+++ resolved
@@ -77,17 +77,10 @@
 
     let res =
         match m with                                            
-<<<<<<< HEAD
-        | x when x < 0 -> "neg"                                 // 25     2
-        | 0 -> "zero"                                           // 26     3
-        | 1 | 2 -> "small"                                      // 27     4
-        | _ -> "other"                                          // 27     4
-=======
         | x when x < 0 -> "neg"                                 // 25     1
         | 0 -> "zero"                                           // 26     2
         | 1 | 2 -> "small"                                      // 27     3
         | _ -> "other"                                          // 27     3
->>>>>>> 15fb089f
     printfn "res=%s" res
 
     0
